"""This script contains wrapper class that interacts with all
components of the library to perform analysis such as fisher matrix
estimation, etc.
"""

from .cambex import CambSession
from scipy.interpolate import interp1d
import numpy as np


class Cosmology(object):

<<<<<<< HEAD
=======
    target_spectrum = lambda x: x.totCls

>>>>>>> 38cb40b4
    def __init__(self, camb_bin=None, base_params=None,
                 model_params={}, rank=None, legacy=False):
        self.camb = CambSession(camb_bin=camb_bin, rank=rank)
        self.base_params = base_params
        self.model_params = model_params
        self.mode = "TFF"  # scaler only
<<<<<<< HEAD
        self.target_spectrum = lambda x: x.totCls
=======
        self.legacy = legacy  # old version
>>>>>>> 38cb40b4

    def set_base_params(self, params):
        """Set the baseline parameters"""
        self.base_params = params

    def set_model_params(self, params):
        """Set model specific parameters
        Args:
            params: a dictionary with the fiducial model that one is
            interested in.
        Example:
            cm.set_model_params({"initial_ratio": 0.0042})
        """
        self._update_model_params(params)

    def _update_model_params(self, params):
        """A translator function that make it convenient to define alias
        or other consistency relation between the parameters"""
        for k, v in params.items():
            # define look up rules here
            if k == 'r_t':
                if self.legacy:
                    self.model_params['initial_ratio(1)'] = v
                else:
                    self.model_params['initial_ratio'] = v
            elif k == 'initial_ratio':
                if self.legacy:
                    self.model_params['initial_ratio(1)'] = v
                else:
                    self.model_params[k] = v
            elif k == 'h0':
                self.model_params['hubble'] = v * 100.
            elif k == 'log1e10As':
                if self.legacy:
                    self.model_params['scalar_amp(1)'] = np.exp(v)*1E-10
                else:
                    self.model_params['scalar_amp'] = np.exp(v)*1E-10
            elif k == 'scalar_amp':
                if self.legacy:
                    self.model_params['scalar_amp(1)'] = v
                else:
                    self.model_params[k] = v
            elif k == 'n_s':
                if self.legacy:
                    self.model_params['scalar_spectral_index(1)'] = v
                else:
                    self.model_params['scalar_spectral_index'] = v
            elif k == 'scalar_spectral_index':
                if self.legacy:
                    self.model_params['scalar_spectral_index(1)'] = v
                else:
                    self.model_params[k] = v
            elif k == 'tau':
                self.model_params['re_optical_depth'] = v
            elif k == 'B0':
                self.model_params['magnetic_amp'] = v  # nG
            elif k == 'n_B':
                self.model_params['magnetic_ind'] = v
            elif k == 'lrat':
                self.model_params['magnetic_lrat'] = v
            # otherwise it's a direct translation
            else:
                self.model_params[k] = params[k]

    def set_mode(self, mode):
        """Set the mode of interests here, the mode should be a
        three character string with T or F corresponding to
        scaler, vector and tensor mode, default to TFF"""
        self.mode = mode

        self.set_model_params({
            "get_scalar_cls": self.mode[0],
            "get_vector_cls": self.mode[1],
            "get_tensor_cls": self.mode[2]
        })

    def _populate_params(self):
        """Pass all model params into the camb session"""
        # populate the user defined model parameters
        for k, v in self.model_params.items():
            self.camb.ini.set(k, v)

    def run(self):
        """Run the cosmology model to get power spectra"""
        # define base parameters
        self.camb.set_base_params(self.base_params)

        # pass all model params to camb session
        self._populate_params()

        # run camb sessions
        self.camb.run()

        # load power spectra into memory
        self._load_ps()

        # clean-up the folder to avoid reading wrong files
        self.camb.cleanup()

        # return a user defined target spectrum
        return self.target_spectrum(self)

    def _load_ps(self):
        try:
            self.scalarCls = self.camb.load_scalarCls().values.T
        except OSError:
            self.scalarCls = None

        try:
            self.vectorCls = self.camb.load_vectorCls().values.T
        except OSError:
            self.vectorCls = None

        try:
            self.tensorCls = self.camb.load_tensorCls().values.T
        except OSError:
            self.tensorCls = None

        try:
            self.lensedCls = self.camb.load_lensedCls().values.T
        except OSError:
            self.lensedCls = None

        try:
            self.totCls = self.camb.load_totCls().values.T
        except OSError:
            self.totCls = None

        try:
            self.lensedtotCls = self.camb.load_lensedtotCls().values.T
        except OSError:
            self.lensedtotCls = None

    def fisher_matrix(self, ells, cov, targets=[], ratio=0.01):
        """Calculate the fisher matrix for a given covariance matrix

        Args:
            cov: covariance matrix lx4x4
            targets: targeting cosmological parameters as a list
            ratio: percentage step size to estimate derivatives
        """
        if len(targets)==0:
            raise ValueError("No targets found, what do you want?")

        model = self.model_params

        dCldp_list = []
        for p in targets:
            if not p in model.keys():
                print("Warning: %s not found in model, skipping..." % p)
                continue

            # make copies of model for variation of parameters
            new_model_m1 = model.copy()
            new_model_m2 = model.copy()
            new_model_p1 = model.copy()
            new_model_p2 = model.copy()

            # step size
            h = model[p]*ratio

            new_model_m2[p] = model[p] - h
            new_model_m1[p] = model[p] - 0.5*h
            new_model_p1[p] = model[p] + 0.5*h
            new_model_p2[p] = model[p] + h

            self.set_model_params(new_model_m2)
            ps_m2 = self.run()

            self.set_model_params(new_model_m1)
            ps_m1 = self.run()

            self.set_model_params(new_model_p1)
            ps_p1 = self.run()

            self.set_model_params(new_model_p2)
            ps_p2 = self.run()

            # calculate differenciations to p
            dCldp = (4.0/3.0*(ps_p1[:,1:]-ps_m1[:,1:]) - 1.0/6.0*(ps_p2[:,1:]-ps_m2[:,1:]))/h

            # interpolate it into the given ells
            dCldp_interp = interp1d(ps_m2[:,0], dCldp.T)(ells).T

            # store it to a list
            f = 2*np.pi/(ells*(ells+1))[:, None]
            dCldp_list.append(dCldp_interp*f)

        n_params = len(dCldp_list)
        alpha = np.zeros([n_params, n_params])
        n_ell = cov.shape[0]
        for i in range(n_params):
            for j in range(n_params):
                for l in np.arange(2, n_ell):
                    alpha[i,j] += np.einsum('i,ij,j', dCldp_list[i][l, :], np.linalg.inv(cov[l,:,:]), dCldp_list[j][l, :])

        return alpha


class MagCosmology(Cosmology):
    def __init__(self, camb_bin=None, base_params=None,
                 model_params={}, rank=None, legacy=False):
        """Cosmology object that deals with cosmology with primordial
        magnetic field. It uses the magcamb package"""
        Cosmology.__init__(self, camb_bin, base_params, model_params,
                          rank, legacy)

    def run(self):
        """Run the cosmology model to get power spectra"""

        # define base parameters
        self.camb.set_base_params(self.base_params)

        # these two modes can be computed together
        self.set_mode("TFT")
        self.set_model_params({
            "magnetic_mode": "2"
        })
        self.populate_params()

        # run the session
        self.camb.run()

        # collect power spectra
        passive_scalar = self.camb.load_scalarCls().values.T
        passive_tensor = self.camb.load_tensorCls().values.T

        ###########################
        # compensated scalar mode #
        ###########################
        self.set_mode("TFF")
        self.set_model_params({
            "magnetic_mode": "1"
        })
        self.populate_params()

        # run the session
        self.camb.run()

        # collect power spectra
        comp_scalar = self.camb.load_scalarCls().values.T

        ###########################
        # compensated vector mode #
        ###########################
        self.set_mode("FTF")
        self.set_model_params({
            "magnetic_mode": "1"
        })
        self.populate_params()

        # run the session
        self.camb.run()

        # collect power spectra
        comp_vector = self.camb.load_vectorCls().values.T

        ##################################
        # get primary cmb power spectrum #
        ##################################

        # these two modes can be computed together
        self.set_mode("TFT")
        self.set_model_params({
            "initial_condition": "6",
            "vector_mode": "0",
            "do_lensing": "T",
        })
        self.populate_params()

        # run the session
        self.camb.run()

        # collect power spectra
        primary_scalar = self.camb.load_scalarCls().values.T
        primary_tensor = self.camb.load_tensorCls().values.T
        primary_lensed = self.camb.load_lensedCls().values.T

        # total power spectrum
        # generate an empty array to hold the total power spectra
        ps = [primary_lensed, passive_scalar, passive_tensor,
              comp_scalar, comp_vector]
        N = min([p.shape[0] for p in ps])

        total_ps = np.zeros((N,5))

        # ell
        total_ps[:, 0] = primary_lensed[:N, 0]

        # ClTT
        total_ps[:, 1] = primary_lensed[:N, 1] + passive_scalar[:N, 1] + \
                         passive_tensor[:N, 1] + comp_scalar[:N, 1] + \
                         comp_vector[:N, 1]

        # ClEE
        total_ps[:, 2] = primary_lensed[:N, 2] + passive_scalar[:N, 2] + \
                         passive_tensor[:N, 2] + comp_scalar[:N, 2] + \
                         comp_vector[:N, 2]

        # ClBB
        total_ps[:, 3] = primary_lensed[:N, 3] + passive_tensor[:N, 3] + \
                         comp_vector[:N, 3]

        # ClTE
        total_ps[:, 4] = primary_lensed[:N, 4] + passive_scalar[:N, 3] + \
                         passive_tensor[:N, 4] + comp_scalar[:N, 3] + \
                         comp_vector[:N, 4]

        # return a user defined target spectrum
        return total_ps<|MERGE_RESOLUTION|>--- conflicted
+++ resolved
@@ -10,22 +10,14 @@
 
 class Cosmology(object):
 
-<<<<<<< HEAD
-=======
-    target_spectrum = lambda x: x.totCls
-
->>>>>>> 38cb40b4
     def __init__(self, camb_bin=None, base_params=None,
                  model_params={}, rank=None, legacy=False):
         self.camb = CambSession(camb_bin=camb_bin, rank=rank)
         self.base_params = base_params
         self.model_params = model_params
         self.mode = "TFF"  # scaler only
-<<<<<<< HEAD
         self.target_spectrum = lambda x: x.totCls
-=======
         self.legacy = legacy  # old version
->>>>>>> 38cb40b4
 
     def set_base_params(self, params):
         """Set the baseline parameters"""
